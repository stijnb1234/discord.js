--- conflicted
+++ resolved
@@ -36,22 +36,8 @@
      */
     this.received = 0;
 
-<<<<<<< HEAD
-    if (this.client.getMaxListeners() !== 0) this.client.setMaxListeners(this.client.getMaxListeners() + 1);
-    this.client.on('message', this.listener);
-
-    this._reEmitter = message => {
-      /**
-       * Emitted when the collector receives a message.
-       * @event MessageCollector#message
-       * @param {Message} message The message
-       * @deprecated
-       */
-      this.emit('message', message);
-=======
     const bulkDeleteListener = messages => {
       for (const message of messages.values()) this.handleDispose(message);
->>>>>>> d7c5baf7
     };
     this._handleChannelDeletion = this._handleChannelDeletion.bind(this);
     this._handleGuildDeletion = this._handleGuildDeletion.bind(this);
@@ -76,11 +62,7 @@
   /**
    * Handles a message for possible collection.
    * @param {Message} message The message that could be collected
-<<<<<<< HEAD
-   * @returns {?{key: Snowflake, value: Message}}
-=======
    * @returns {?Snowflake}
->>>>>>> d7c5baf7
    * @private
    */
   collect(message) {
@@ -113,16 +95,9 @@
    * @returns {?string}
    * @private
    */
-<<<<<<< HEAD
-  postCheck() {
-    // Consider changing the end reasons for v12
-    if (this.options.maxMatches && this.collected.size >= this.options.maxMatches) return 'matchesLimit';
-    if (this.options.max && this.received >= this.options.max) return 'limit';
-=======
   endReason() {
     if (this.options.max && this.collected.size >= this.options.max) return 'limit';
     if (this.options.maxProcessed && this.received === this.options.maxProcessed) return 'processedLimit';
->>>>>>> d7c5baf7
     return null;
   }
 
@@ -132,12 +107,6 @@
    * @param {GuildChannel} channel The channel that was deleted
    * @returns {void}
    */
-<<<<<<< HEAD
-  cleanup() {
-    this.removeListener('collect', this._reEmitter);
-    this.client.removeListener('message', this.listener);
-    if (this.client.getMaxListeners() !== 0) this.client.setMaxListeners(this.client.getMaxListeners() - 1);
-=======
   _handleChannelDeletion(channel) {
     if (channel.id === this.channel.id) {
       this.stop('channelDelete');
@@ -154,7 +123,6 @@
     if (this.channel.guild && guild.id === this.channel.guild.id) {
       this.stop('guildDelete');
     }
->>>>>>> d7c5baf7
   }
 }
 
