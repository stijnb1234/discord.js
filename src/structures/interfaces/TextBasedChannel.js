'use strict';

/* eslint-disable import/order */
const MessageCollector = require('../MessageCollector');
const APIMessage = require('../APIMessage');
const Snowflake = require('../../util/Snowflake');
const Collection = require('../../util/Collection');
<<<<<<< HEAD
const Attachment = require('../../structures/Attachment');
const RichEmbed = require('../../structures/RichEmbed');
const Snowflake = require('../../util/Snowflake');
const util = require('util');
=======
const { RangeError, TypeError } = require('../../errors');
>>>>>>> d7c5baf7

/**
 * Interface for classes that have text-channel-like features.
 * @interface
 */
class TextBasedChannel {
  constructor() {
    /**
     * A manager of the messages sent to this channel
     * @type {MessageManager}
     */
    this.messages = new MessageManager(this);

    /**
     * The ID of the last message in the channel, if one was sent
     * @type {?Snowflake}
     */
    this.lastMessageID = null;

    /**
     * The timestamp when the last pinned message was pinned, if there was one
     * @type {?number}
     */
<<<<<<< HEAD
    this.lastMessage = null;

    /**
     * The timestamp when the last pinned message was pinned, if there was one
     * @type {?number}
     */
    this.lastPinTimestamp = null;
=======
    this.lastPinTimestamp = null;
  }

  /**
   * The Message object of the last message in the channel, if one was sent
   * @type {?Message}
   * @readonly
   */
  get lastMessage() {
    return this.messages.cache.get(this.lastMessageID) || null;
  }

  /**
   * The date when the last pinned message was pinned, if there was one
   * @type {?Date}
   * @readonly
   */
  get lastPinAt() {
    return this.lastPinTimestamp ? new Date(this.lastPinTimestamp) : null;
>>>>>>> d7c5baf7
  }

  /**
   * Options provided when sending or editing a message.
   * @typedef {Object} MessageOptions
   * @property {boolean} [tts=false] Whether or not the message should be spoken aloud
   * @property {string} [nonce=''] The nonce for the message
   * @property {string} [content=''] The content for the message
   * @property {MessageEmbed|Object} [embed] An embed for the message
   * (see [here](https://discordapp.com/developers/docs/resources/channel#embed-object) for more details)
<<<<<<< HEAD
   * @property {boolean} [disableEveryone=this.client.options.disableEveryone] Whether or not @everyone and @here
   * should be replaced with plain-text
   * @property {FileOptions|BufferResolvable|Attachment} [file] A file to send with the message **(deprecated)**
   * @property {FileOptions[]|BufferResolvable[]|Attachment[]} [files] Files to send with the message
=======
   * @property {'none' | 'all' | 'everyone'} [disableMentions=this.client.options.disableMentions] Whether or not
   * all mentions or everyone/here mentions should be sanitized to prevent unexpected mentions
   * @property {FileOptions[]|BufferResolvable[]} [files] Files to send with the message
>>>>>>> d7c5baf7
   * @property {string|boolean} [code] Language for optional codeblock formatting to apply
   * @property {boolean|SplitOptions} [split=false] Whether or not the message should be split into multiple messages if
   * it exceeds the character limit. If an object is provided, these are the options for splitting the message
   * @property {UserResolvable} [reply] User to reply to (prefixes the message with a mention, except in DMs)
   */

  /**
   * @typedef {Object} FileOptions
   * @property {BufferResolvable} attachment File to attach
   * @property {string} [name='file.jpg'] Filename of the attachment
   */

  /**
   * Options for splitting a message.
   * @typedef {Object} SplitOptions
   * @property {number} [maxLength=2000] Maximum character length per message piece
   * @property {string} [char='\n'] Character to split the message with
   * @property {string} [prepend=''] Text to prepend to every piece except the first
   * @property {string} [append=''] Text to append to every piece except the last
   */

  /**
<<<<<<< HEAD
   * Send a message to this channel.
   * @param {StringResolvable} [content] Text for the message
   * @param {MessageOptions|Attachment|RichEmbed} [options] Options for the message,
   * can also be just a RichEmbed or Attachment
=======
   * Sends a message to this channel.
   * @param {StringResolvable|APIMessage} [content=''] The content to send
   * @param {MessageOptions|MessageAdditions} [options={}] The options to provide
>>>>>>> d7c5baf7
   * @returns {Promise<Message|Message[]>}
   * @example
   * // Send a basic message
   * channel.send('hello!')
   *   .then(message => console.log(`Sent message: ${message.content}`))
   *   .catch(console.error);
   * @example
   * // Send a remote file
   * channel.send({
   *   files: ['https://cdn.discordapp.com/icons/222078108977594368/6e1019b3179d71046e463a75915e7244.png?size=2048']
   * })
   *   .then(console.log)
   *   .catch(console.error);
<<<<<<< HEAD
   * @example
   * // Send a local file
   * channel.send({
   *   files: [{
   *     attachment: 'entire/path/to/file.jpg',
   *     name: 'file.jpg'
   *   }]
   * })
   *   .then(console.log)
   *   .catch(console.error);
   * @example
   * // Send an embed with a local image inside
   * channel.send('This is an embed', {
   *   embed: {
   *     thumbnail: {
   *          url: 'attachment://file.jpg'
   *       }
   *    },
   *    files: [{
   *       attachment: 'entire/path/to/file.jpg',
   *       name: 'file.jpg'
   *    }]
   * })
   *   .then(console.log)
   *   .catch(console.error);
   */
  // eslint-disable-next-line complexity
  send(content, options) {
    if (!options && typeof content === 'object' && !(content instanceof Array)) {
      options = content;
      content = '';
    } else if (!options) {
      options = {};
    }

    const { reply } = options;
    if (options instanceof Attachment) options = { files: [options.file] };
    if (options instanceof RichEmbed) {
      if (options.reply) options.reply = undefined;
      options = { embed: options };
    }
    options.reply = reply;

    if (options.embed) {
      if (options.embed.file) {
        if (options.files) options.files.push(options.embed.file);
        else options.files = [options.embed.file];
      }
      if (options.embed.files) {
        if (options.files) options.files = options.files.concat(options.embed.files);
        else options.files = options.embed.files;
      }
    }

    if (options.file) {
      if (options.files) options.files.push(options.file);
      else options.files = [options.file];
    }

    if (options.embed) options.embed = new RichEmbed(options.embed).toJSON();

    if (options.files) {
      for (let i = 0; i < options.files.length; i++) {
        let file = options.files[i];
        if (!file || typeof file === 'string' || Buffer.isBuffer(file)) file = { attachment: file };
        if (!file.name) {
          if (typeof file.attachment === 'string') {
            file.name = path.basename(file.attachment);
          } else if (file.attachment && file.attachment.path) {
            file.name = path.basename(file.attachment.path);
          } else if (file instanceof Attachment) {
            file = { attachment: file.file, name: path.basename(file.file) || 'file.jpg' };
          } else {
            file.name = 'file.jpg';
          }
        } else if (file instanceof Attachment) {
          file = file.file;
        }
        options.files[i] = file;
      }

      return Promise.all(options.files.map(file =>
        this.client.resolver.resolveFile(file.attachment).then(resource => {
          file.file = resource;
          return file;
        })
      )).then(files => this.client.rest.methods.sendMessage(this, content, options, files));
    }

    return this.client.rest.methods.sendMessage(this, content, options);
  }

  /**
   * Gets a single message from this channel, regardless of it being cached or not.
   * @param {Snowflake} messageID ID of the message to get
   * @returns {Promise<Message>}
=======
>>>>>>> d7c5baf7
   * @example
   * // Send a local file
   * channel.send({
   *   files: [{
   *     attachment: 'entire/path/to/file.jpg',
   *     name: 'file.jpg'
   *   }]
   * })
   *   .then(console.log)
   *   .catch(console.error);
   * @example
   * // Send an embed with a local image inside
   * channel.send('This is an embed', {
   *   embed: {
   *     thumbnail: {
   *          url: 'attachment://file.jpg'
   *       }
   *    },
   *    files: [{
   *       attachment: 'entire/path/to/file.jpg',
   *       name: 'file.jpg'
   *    }]
   * })
   *   .then(console.log)
   *   .catch(console.error);
   */
  async send(content, options) {
    const User = require('../User');
    const GuildMember = require('../GuildMember');

    if (this instanceof User || this instanceof GuildMember) {
      return this.createDM().then(dm => dm.send(content, options));
    }

    let apiMessage;

<<<<<<< HEAD
  /**
   * Gets the past messages sent in this channel. Resolves with a collection mapping message ID's to Message objects.
   * <info>The returned Collection does not contain reaction users of the messages if they were not cached.
   * Those need to be fetched separately in such a case.</info>
   * @param {ChannelLogsQueryOptions} [options={}] Query parameters to pass in
   * @returns {Promise<Collection<Snowflake, Message>>}
   * @example
   * // Get messages
   * channel.fetchMessages({ limit: 10 })
   *   .then(messages => console.log(`Received ${messages.size} messages`))
   *   .catch(console.error);
   * @example
   * // Get messages and filter by user ID
   * channel.fetchMessages()
   *   .then(messages => console.log(`${messages.filter(m => m.author.id === '84484653687267328').size} messages`))
   *   .catch(console.error);
   */
  fetchMessages(options = {}) {
    return this.client.rest.methods.getChannelMessages(this, options).then(data => {
      const messages = new Collection();
      for (const message of data) {
        const msg = new Message(this, message, this.client);
        messages.set(message.id, msg);
        this._cacheMessage(msg);
=======
    if (content instanceof APIMessage) {
      apiMessage = content.resolveData();
    } else {
      apiMessage = APIMessage.create(this, content, options).resolveData();
      if (Array.isArray(apiMessage.data.content)) {
        return Promise.all(apiMessage.split().map(this.send.bind(this)));
>>>>>>> d7c5baf7
      }
    }

<<<<<<< HEAD
  /**
   * Fetches the pinned messages of this channel and returns a collection of them.
   * <info>The returned Collection does not contain any reaction data of the messages.
   * Those need to be fetched separately.</info>
   * @returns {Promise<Collection<Snowflake, Message>>}
   * @example
   * // Get pinned messages
   * channel.fetchPinnedMessages()
   *   .then(messages => console.log(`Received ${messages.size} messages`))
   *   .catch(console.error);
   */
  fetchPinnedMessages() {
    return this.client.rest.methods.getChannelPinnedMessages(this).then(data => {
      const messages = new Collection();
      for (const message of data) {
        const msg = new Message(this, message, this.client);
        messages.set(message.id, msg);
        this._cacheMessage(msg);
      }
      return messages;
    });
  }

  /**
   * @typedef {Object} MessageSearchOptions
   * @property {string} [content] Message content
   * @property {Snowflake} [maxID] Maximum ID for the filter
   * @property {Snowflake} [minID] Minimum ID for the filter
   * @property {string} [has] One of `link`, `embed`, `file`, `video`, `image`, or `sound`,
   * or add `-` to negate (e.g. `-file`)
   * @property {ChannelResolvable} [channel] Channel to limit search to (only for guild search endpoint)
   * @property {UserResolvable} [author] Author to limit search
   * @property {string} [authorType] One of `user`, `bot`, `webhook`, or add `-` to negate (e.g. `-webhook`)
   * @property {string} [sortBy='recent'] `recent` or `relevant`
   * @property {string} [sortOrder='desc'] `asc` or `desc`
   * @property {number} [contextSize=2] How many messages to get around the matched message (0 to 2)
   * @property {number} [limit=25] Maximum number of results to get (1 to 25)
   * @property {number} [offset=0] Offset the "pages" of results (since you can only see 25 at a time)
   * @property {UserResolvable} [mentions] Mentioned user filter
   * @property {boolean} [mentionsEveryone] If everyone is mentioned
   * @property {string} [linkHostname] Filter links by hostname
   * @property {string} [embedProvider] The name of an embed provider
   * @property {string} [embedType] one of `image`, `video`, `url`, `rich`
   * @property {string} [attachmentFilename] The name of an attachment
   * @property {string} [attachmentExtension] The extension of an attachment
   * @property {Date} [before] Date to find messages before
   * @property {Date} [after] Date to find messages before
   * @property {Date} [during] Date to find messages during (range of date to date + 24 hours)
   * @property {boolean} [nsfw=false] Include results from NSFW channels
   */

  /**
   * @typedef {Object} MessageSearchResult
   * @property {number} totalResults Total result count
   * @property {Message[][]} messages Array of message results
   * The message which has triggered the result will have the `hit` property set to `true`
   */

  /**
   * Performs a search within the channel.
   * <warn>This is only available when using a user account.</warn>
   * @param {MessageSearchOptions} [options={}] Options to pass to the search
   * @returns {Promise<MessageSearchResult>}
   * @deprecated
   * @example
   * channel.search({
   *   content: 'discord.js',
   *   before: '2016-11-17'
   * }).then(res => {
   *   const hit = res.messages[0].find(m => m.hit).content;
   *   console.log(`I found: **${hit}**, total results: ${res.totalResults}`);
   * }).catch(console.error);
   */
  search(options = {}) {
    return this.client.rest.methods.search(this, options);
=======
    const { data, files } = await apiMessage.resolveFiles();
    return this.client.api.channels[this.id].messages
      .post({ data, files })
      .then(d => this.client.actions.MessageCreate.handle(d).message);
>>>>>>> d7c5baf7
  }

  /**
   * Starts a typing indicator in the channel.
   * @param {number} [count=1] The number of times startTyping should be considered to have been called
   * @returns {Promise} Resolves once the bot stops typing gracefully, or rejects when an error occurs
   * @example
   * // Start typing in a channel, or increase the typing count by one
   * channel.startTyping();
   * @example
   * // Start typing in a channel with a typing count of five, or set it to five
   * channel.startTyping(5);
   */
  startTyping(count) {
<<<<<<< HEAD
    if (typeof count !== 'undefined' && count < 1) throw new RangeError('Count must be at least 1.');
    if (this.client.user._typing.has(this.id)) {
      const entry = this.client.user._typing.get(this.id);
      entry.count = count || entry.count + 1;
      return;
    }

    const entry = {
      count: count || 1,
      interval: this.client.setInterval(() => {
        this.client.rest.methods.sendTyping(this.id).catch(() => {
          this.client.clearInterval(entry.interval);
          this.client.user._typing.delete(this.id);
        });
      }, 9000),
    };
    this.client.rest.methods.sendTyping(this.id).catch(() => {
      this.client.clearInterval(entry.interval);
      this.client.user._typing.delete(this.id);
    });
    this.client.user._typing.set(this.id, entry);
=======
    if (typeof count !== 'undefined' && count < 1) throw new RangeError('TYPING_COUNT');
    if (this.client.user._typing.has(this.id)) {
      const entry = this.client.user._typing.get(this.id);
      entry.count = count || entry.count + 1;
      return entry.promise;
    }

    const entry = {};
    entry.promise = new Promise((resolve, reject) => {
      const endpoint = this.client.api.channels[this.id].typing;
      Object.assign(entry, {
        count: count || 1,
        interval: this.client.setInterval(() => {
          endpoint.post().catch(error => {
            this.client.clearInterval(entry.interval);
            this.client.user._typing.delete(this.id);
            reject(error);
          });
        }, 9000),
        resolve,
      });
      endpoint.post().catch(error => {
        this.client.clearInterval(entry.interval);
        this.client.user._typing.delete(this.id);
        reject(error);
      });
      this.client.user._typing.set(this.id, entry);
    });
    return entry.promise;
>>>>>>> d7c5baf7
  }

  /**
   * Stops the typing indicator in the channel.
   * The indicator will only stop if this is called as many times as startTyping().
   * <info>It can take a few seconds for the client user to stop typing.</info>
   * @param {boolean} [force=false] Whether or not to reset the call count and force the indicator to stop
   * @example
   * // Reduce the typing count by one and stop typing if it reached 0
   * channel.stopTyping();
   * @example
   * // Force typing to fully stop regardless of typing count
   * channel.stopTyping(true);
   */
  stopTyping(force = false) {
    if (this.client.user._typing.has(this.id)) {
      const entry = this.client.user._typing.get(this.id);
      entry.count--;
      if (entry.count <= 0 || force) {
        this.client.clearInterval(entry.interval);
        this.client.user._typing.delete(this.id);
        entry.resolve();
      }
    }
  }

  /**
   * Whether or not the typing indicator is being shown in the channel
   * @type {boolean}
   * @readonly
   */
  get typing() {
    return this.client.user._typing.has(this.id);
  }

  /**
   * Number of times `startTyping` has been called
   * @type {number}
   * @readonly
   */
  get typingCount() {
    if (this.client.user._typing.has(this.id)) return this.client.user._typing.get(this.id).count;
    return 0;
  }

  /**
<<<<<<< HEAD
   * The Message object of the last message in the channel, if one was sent
   * @type {?Message}
   * @readonly
   */
  get lastMessage() {
    return this.messages.get(this.lastMessageID) || null;
  }

  /**
   * The date when the last pinned message was pinned, if there was one
   * @type {?Date}
   * @readonly
   */
  get lastPinAt() {
    return this.lastPinTimestamp ? new Date(this.lastPinTimestamp) : null;
  }

  /**
   * Creates a Message Collector
   * @param {CollectorFilter} filter The filter to create the collector with
   * @param {MessageCollectorOptions} [options={}] The options to pass to the collector
   * @returns {MessageCollector}
   * @deprecated
   */
  createCollector(filter, options) {
    return this.createMessageCollector(filter, options);
  }

  /**
=======
>>>>>>> d7c5baf7
   * Creates a Message Collector.
   * @param {CollectorFilter} filter The filter to create the collector with
   * @param {MessageCollectorOptions} [options={}] The options to pass to the collector
   * @returns {MessageCollector}
   * @example
   * // Create a message collector
   * const filter = m => m.content.includes('discord');
   * const collector = channel.createMessageCollector(filter, { time: 15000 });
   * collector.on('collect', m => console.log(`Collected ${m.content}`));
   * collector.on('end', collected => console.log(`Collected ${collected.size} items`));
   */
  createMessageCollector(filter, options = {}) {
    return new MessageCollector(this, filter, options);
  }

  /**
   * An object containing the same properties as CollectorOptions, but a few more:
   * @typedef {MessageCollectorOptions} AwaitMessagesOptions
   * @property {string[]} [errors] Stop/end reasons that cause the promise to reject
   */

  /**
   * Similar to createMessageCollector but in promise form.
   * Resolves with a collection of messages that pass the specified filter.
   * @param {CollectorFilter} filter The filter function to use
   * @param {AwaitMessagesOptions} [options={}] Optional options to pass to the internal collector
   * @returns {Promise<Collection<Snowflake, Message>>}
   * @example
   * // Await !vote messages
   * const filter = m => m.content.startsWith('!vote');
   * // Errors: ['time'] treats ending because of the time limit as an error
   * channel.awaitMessages(filter, { max: 4, time: 60000, errors: ['time'] })
   *   .then(collected => console.log(collected.size))
   *   .catch(collected => console.log(`After a minute, only ${collected.size} out of 4 voted.`));
   */
  awaitMessages(filter, options = {}) {
    return new Promise((resolve, reject) => {
      const collector = this.createMessageCollector(filter, options);
      collector.once('end', (collection, reason) => {
        if (options.errors && options.errors.includes(reason)) {
          reject(collection);
        } else {
          resolve(collection);
        }
      });
    });
  }

  /**
<<<<<<< HEAD
   * Bulk delete given messages that are newer than two weeks.
   * <warn>This is only available when using a bot account.</warn>
=======
   * Bulk deletes given messages that are newer than two weeks.
>>>>>>> d7c5baf7
   * @param {Collection<Snowflake, Message>|Message[]|Snowflake[]|number} messages
   * Messages or number of messages to delete
   * @param {boolean} [filterOld=false] Filter messages to remove those which are older than two weeks automatically
   * @returns {Promise<Collection<Snowflake, Message>>} Deleted messages
   * @example
   * // Bulk delete messages
   * channel.bulkDelete(5)
   *   .then(messages => console.log(`Bulk deleted ${messages.size} messages`))
   *   .catch(console.error);
   */
<<<<<<< HEAD
  bulkDelete(messages, filterOld = false) {
    if (messages instanceof Array || messages instanceof Collection) {
=======
  async bulkDelete(messages, filterOld = false) {
    if (Array.isArray(messages) || messages instanceof Collection) {
>>>>>>> d7c5baf7
      let messageIDs = messages instanceof Collection ? messages.keyArray() : messages.map(m => m.id || m);
      if (filterOld) {
        messageIDs = messageIDs.filter(id => Date.now() - Snowflake.deconstruct(id).date.getTime() < 1209600000);
      }
<<<<<<< HEAD
      if (messageIDs.length === 0) return Promise.resolve(new Collection());
      if (messageIDs.length === 1) {
        return this.fetchMessage(messageIDs[0]).then(m => m.delete()).then(m => new Collection([[m.id, m]]));
      }
      return this.client.rest.methods.bulkDeleteMessages(this, messageIDs);
    }
    if (!isNaN(messages)) return this.fetchMessages({ limit: messages }).then(msgs => this.bulkDelete(msgs, filterOld));
    throw new TypeError('The messages must be an Array, Collection, or number.');
  }

  /**
   * Marks all messages in this channel as read.
   * <warn>This is only available when using a user account.</warn>
   * @returns {Promise<TextChannel|GroupDMChannel|DMChannel>}
   * @deprecated
   */
  acknowledge() {
    if (!this.lastMessageID) return Promise.resolve(this);
    return this.client.rest.methods.ackTextChannel(this);
=======
      if (messageIDs.length === 0) return new Collection();
      if (messageIDs.length === 1) {
        await this.client.api
          .channels(this.id)
          .messages(messageIDs[0])
          .delete();
        const message = this.client.actions.MessageDelete.getMessage(
          {
            message_id: messageIDs[0],
          },
          this,
        );
        return message ? new Collection([[message.id, message]]) : new Collection();
      }
      await this.client.api.channels[this.id].messages['bulk-delete'].post({ data: { messages: messageIDs } });
      return messageIDs.reduce(
        (col, id) =>
          col.set(
            id,
            this.client.actions.MessageDeleteBulk.getMessage(
              {
                message_id: id,
              },
              this,
            ),
          ),
        new Collection(),
      );
    }
    if (!isNaN(messages)) {
      const msgs = await this.messages.fetch({ limit: messages });
      return this.bulkDelete(msgs, filterOld);
    }
    throw new TypeError('MESSAGE_BULK_DELETE_TYPE');
>>>>>>> d7c5baf7
  }

  static applyToClass(structure, full = false, ignore = []) {
    const props = ['send'];
    if (full) {
      props.push(
        'lastMessage',
        'lastPinAt',
        'bulkDelete',
        'startTyping',
        'stopTyping',
        'typing',
        'typingCount',
        'createMessageCollector',
        'awaitMessages',
      );
    }
    for (const prop of props) {
      if (ignore.includes(prop)) continue;
      Object.defineProperty(
        structure.prototype,
        prop,
        Object.getOwnPropertyDescriptor(TextBasedChannel.prototype, prop),
      );
    }
  }
}

module.exports = TextBasedChannel;

<<<<<<< HEAD
  /**
   * Send files to this channel.
   * @param {FileOptions[]|string[]} files Files to send with the message
   * @param {StringResolvable} [content] Text for the message
   * @param {MessageOptions} [options] Options for the message
   * @returns {Promise<Message>}
   * @deprecated
   */
  sendFiles(files, content, options = {}) {
    return this.send(content, Object.assign(options, { files }));
  },

  /**
   * Send a file to this channel.
   * @param {BufferResolvable} attachment File to send
   * @param {string} [name='file.jpg'] Name and extension of the file
   * @param {StringResolvable} [content] Text for the message
   * @param {MessageOptions} [options] Options for the message
   * @returns {Promise<Message>}
   * @deprecated
   */
  sendFile(attachment, name, content, options = {}) {
    return this.send({ files: [{ attachment, name }], content, options });
  },

  /**
   * Send a code block to this channel.
   * @param {string} lang Language for the code block
   * @param {StringResolvable} content Content of the code block
   * @param {MessageOptions} [options] Options for the message
   * @returns {Promise<Message|Message[]>}
   * @deprecated
   */
  sendCode(lang, content, options = {}) {
    return this.send(content, Object.assign(options, { code: lang }));
  },
};

for (const key of Object.keys(Deprecated)) {
  TextBasedChannel.prototype[key] = util.deprecate(Deprecated[key], `TextChannel#${key}: use TextChannel#send instead`);
}

exports.applyToClass = (structure, full = false, ignore = []) => {
  const props = ['send', 'sendMessage', 'sendEmbed', 'sendFile', 'sendFiles', 'sendCode'];
  if (full) {
    props.push(
      '_cacheMessage',
      'acknowledge',
      'fetchMessages',
      'fetchMessage',
      'search',
      'lastMessage',
      'lastPinAt',
      'bulkDelete',
      'startTyping',
      'stopTyping',
      'typing',
      'typingCount',
      'fetchPinnedMessages',
      'createCollector',
      'createMessageCollector',
      'awaitMessages'
    );
  }
  for (const prop of props) {
    if (ignore.includes(prop)) continue;
    Object.defineProperty(structure.prototype, prop, Object.getOwnPropertyDescriptor(TextBasedChannel.prototype, prop));
  }
};

TextBasedChannel.prototype.acknowledge = util.deprecate(
  TextBasedChannel.prototype.acknowledge, 'TextBasedChannel#acknowledge: userbot methods will be removed'
);

TextBasedChannel.prototype.search =
  util.deprecate(TextBasedChannel.prototype.search, 'TextBasedChannel#search: userbot methods will be removed');
=======
// Fixes Circular
const MessageManager = require('../../managers/MessageManager');
>>>>>>> d7c5baf7
<|MERGE_RESOLUTION|>--- conflicted
+++ resolved
@@ -5,14 +5,7 @@
 const APIMessage = require('../APIMessage');
 const Snowflake = require('../../util/Snowflake');
 const Collection = require('../../util/Collection');
-<<<<<<< HEAD
-const Attachment = require('../../structures/Attachment');
-const RichEmbed = require('../../structures/RichEmbed');
-const Snowflake = require('../../util/Snowflake');
-const util = require('util');
-=======
 const { RangeError, TypeError } = require('../../errors');
->>>>>>> d7c5baf7
 
 /**
  * Interface for classes that have text-channel-like features.
@@ -36,15 +29,6 @@
      * The timestamp when the last pinned message was pinned, if there was one
      * @type {?number}
      */
-<<<<<<< HEAD
-    this.lastMessage = null;
-
-    /**
-     * The timestamp when the last pinned message was pinned, if there was one
-     * @type {?number}
-     */
-    this.lastPinTimestamp = null;
-=======
     this.lastPinTimestamp = null;
   }
 
@@ -64,7 +48,6 @@
    */
   get lastPinAt() {
     return this.lastPinTimestamp ? new Date(this.lastPinTimestamp) : null;
->>>>>>> d7c5baf7
   }
 
   /**
@@ -75,16 +58,9 @@
    * @property {string} [content=''] The content for the message
    * @property {MessageEmbed|Object} [embed] An embed for the message
    * (see [here](https://discordapp.com/developers/docs/resources/channel#embed-object) for more details)
-<<<<<<< HEAD
-   * @property {boolean} [disableEveryone=this.client.options.disableEveryone] Whether or not @everyone and @here
-   * should be replaced with plain-text
-   * @property {FileOptions|BufferResolvable|Attachment} [file] A file to send with the message **(deprecated)**
-   * @property {FileOptions[]|BufferResolvable[]|Attachment[]} [files] Files to send with the message
-=======
    * @property {'none' | 'all' | 'everyone'} [disableMentions=this.client.options.disableMentions] Whether or not
    * all mentions or everyone/here mentions should be sanitized to prevent unexpected mentions
    * @property {FileOptions[]|BufferResolvable[]} [files] Files to send with the message
->>>>>>> d7c5baf7
    * @property {string|boolean} [code] Language for optional codeblock formatting to apply
    * @property {boolean|SplitOptions} [split=false] Whether or not the message should be split into multiple messages if
    * it exceeds the character limit. If an object is provided, these are the options for splitting the message
@@ -107,16 +83,9 @@
    */
 
   /**
-<<<<<<< HEAD
-   * Send a message to this channel.
-   * @param {StringResolvable} [content] Text for the message
-   * @param {MessageOptions|Attachment|RichEmbed} [options] Options for the message,
-   * can also be just a RichEmbed or Attachment
-=======
    * Sends a message to this channel.
    * @param {StringResolvable|APIMessage} [content=''] The content to send
    * @param {MessageOptions|MessageAdditions} [options={}] The options to provide
->>>>>>> d7c5baf7
    * @returns {Promise<Message|Message[]>}
    * @example
    * // Send a basic message
@@ -130,7 +99,6 @@
    * })
    *   .then(console.log)
    *   .catch(console.error);
-<<<<<<< HEAD
    * @example
    * // Send a local file
    * channel.send({
@@ -157,104 +125,6 @@
    *   .then(console.log)
    *   .catch(console.error);
    */
-  // eslint-disable-next-line complexity
-  send(content, options) {
-    if (!options && typeof content === 'object' && !(content instanceof Array)) {
-      options = content;
-      content = '';
-    } else if (!options) {
-      options = {};
-    }
-
-    const { reply } = options;
-    if (options instanceof Attachment) options = { files: [options.file] };
-    if (options instanceof RichEmbed) {
-      if (options.reply) options.reply = undefined;
-      options = { embed: options };
-    }
-    options.reply = reply;
-
-    if (options.embed) {
-      if (options.embed.file) {
-        if (options.files) options.files.push(options.embed.file);
-        else options.files = [options.embed.file];
-      }
-      if (options.embed.files) {
-        if (options.files) options.files = options.files.concat(options.embed.files);
-        else options.files = options.embed.files;
-      }
-    }
-
-    if (options.file) {
-      if (options.files) options.files.push(options.file);
-      else options.files = [options.file];
-    }
-
-    if (options.embed) options.embed = new RichEmbed(options.embed).toJSON();
-
-    if (options.files) {
-      for (let i = 0; i < options.files.length; i++) {
-        let file = options.files[i];
-        if (!file || typeof file === 'string' || Buffer.isBuffer(file)) file = { attachment: file };
-        if (!file.name) {
-          if (typeof file.attachment === 'string') {
-            file.name = path.basename(file.attachment);
-          } else if (file.attachment && file.attachment.path) {
-            file.name = path.basename(file.attachment.path);
-          } else if (file instanceof Attachment) {
-            file = { attachment: file.file, name: path.basename(file.file) || 'file.jpg' };
-          } else {
-            file.name = 'file.jpg';
-          }
-        } else if (file instanceof Attachment) {
-          file = file.file;
-        }
-        options.files[i] = file;
-      }
-
-      return Promise.all(options.files.map(file =>
-        this.client.resolver.resolveFile(file.attachment).then(resource => {
-          file.file = resource;
-          return file;
-        })
-      )).then(files => this.client.rest.methods.sendMessage(this, content, options, files));
-    }
-
-    return this.client.rest.methods.sendMessage(this, content, options);
-  }
-
-  /**
-   * Gets a single message from this channel, regardless of it being cached or not.
-   * @param {Snowflake} messageID ID of the message to get
-   * @returns {Promise<Message>}
-=======
->>>>>>> d7c5baf7
-   * @example
-   * // Send a local file
-   * channel.send({
-   *   files: [{
-   *     attachment: 'entire/path/to/file.jpg',
-   *     name: 'file.jpg'
-   *   }]
-   * })
-   *   .then(console.log)
-   *   .catch(console.error);
-   * @example
-   * // Send an embed with a local image inside
-   * channel.send('This is an embed', {
-   *   embed: {
-   *     thumbnail: {
-   *          url: 'attachment://file.jpg'
-   *       }
-   *    },
-   *    files: [{
-   *       attachment: 'entire/path/to/file.jpg',
-   *       name: 'file.jpg'
-   *    }]
-   * })
-   *   .then(console.log)
-   *   .catch(console.error);
-   */
   async send(content, options) {
     const User = require('../User');
     const GuildMember = require('../GuildMember');
@@ -265,124 +135,19 @@
 
     let apiMessage;
 
-<<<<<<< HEAD
-  /**
-   * Gets the past messages sent in this channel. Resolves with a collection mapping message ID's to Message objects.
-   * <info>The returned Collection does not contain reaction users of the messages if they were not cached.
-   * Those need to be fetched separately in such a case.</info>
-   * @param {ChannelLogsQueryOptions} [options={}] Query parameters to pass in
-   * @returns {Promise<Collection<Snowflake, Message>>}
-   * @example
-   * // Get messages
-   * channel.fetchMessages({ limit: 10 })
-   *   .then(messages => console.log(`Received ${messages.size} messages`))
-   *   .catch(console.error);
-   * @example
-   * // Get messages and filter by user ID
-   * channel.fetchMessages()
-   *   .then(messages => console.log(`${messages.filter(m => m.author.id === '84484653687267328').size} messages`))
-   *   .catch(console.error);
-   */
-  fetchMessages(options = {}) {
-    return this.client.rest.methods.getChannelMessages(this, options).then(data => {
-      const messages = new Collection();
-      for (const message of data) {
-        const msg = new Message(this, message, this.client);
-        messages.set(message.id, msg);
-        this._cacheMessage(msg);
-=======
     if (content instanceof APIMessage) {
       apiMessage = content.resolveData();
     } else {
       apiMessage = APIMessage.create(this, content, options).resolveData();
       if (Array.isArray(apiMessage.data.content)) {
         return Promise.all(apiMessage.split().map(this.send.bind(this)));
->>>>>>> d7c5baf7
       }
     }
 
-<<<<<<< HEAD
-  /**
-   * Fetches the pinned messages of this channel and returns a collection of them.
-   * <info>The returned Collection does not contain any reaction data of the messages.
-   * Those need to be fetched separately.</info>
-   * @returns {Promise<Collection<Snowflake, Message>>}
-   * @example
-   * // Get pinned messages
-   * channel.fetchPinnedMessages()
-   *   .then(messages => console.log(`Received ${messages.size} messages`))
-   *   .catch(console.error);
-   */
-  fetchPinnedMessages() {
-    return this.client.rest.methods.getChannelPinnedMessages(this).then(data => {
-      const messages = new Collection();
-      for (const message of data) {
-        const msg = new Message(this, message, this.client);
-        messages.set(message.id, msg);
-        this._cacheMessage(msg);
-      }
-      return messages;
-    });
-  }
-
-  /**
-   * @typedef {Object} MessageSearchOptions
-   * @property {string} [content] Message content
-   * @property {Snowflake} [maxID] Maximum ID for the filter
-   * @property {Snowflake} [minID] Minimum ID for the filter
-   * @property {string} [has] One of `link`, `embed`, `file`, `video`, `image`, or `sound`,
-   * or add `-` to negate (e.g. `-file`)
-   * @property {ChannelResolvable} [channel] Channel to limit search to (only for guild search endpoint)
-   * @property {UserResolvable} [author] Author to limit search
-   * @property {string} [authorType] One of `user`, `bot`, `webhook`, or add `-` to negate (e.g. `-webhook`)
-   * @property {string} [sortBy='recent'] `recent` or `relevant`
-   * @property {string} [sortOrder='desc'] `asc` or `desc`
-   * @property {number} [contextSize=2] How many messages to get around the matched message (0 to 2)
-   * @property {number} [limit=25] Maximum number of results to get (1 to 25)
-   * @property {number} [offset=0] Offset the "pages" of results (since you can only see 25 at a time)
-   * @property {UserResolvable} [mentions] Mentioned user filter
-   * @property {boolean} [mentionsEveryone] If everyone is mentioned
-   * @property {string} [linkHostname] Filter links by hostname
-   * @property {string} [embedProvider] The name of an embed provider
-   * @property {string} [embedType] one of `image`, `video`, `url`, `rich`
-   * @property {string} [attachmentFilename] The name of an attachment
-   * @property {string} [attachmentExtension] The extension of an attachment
-   * @property {Date} [before] Date to find messages before
-   * @property {Date} [after] Date to find messages before
-   * @property {Date} [during] Date to find messages during (range of date to date + 24 hours)
-   * @property {boolean} [nsfw=false] Include results from NSFW channels
-   */
-
-  /**
-   * @typedef {Object} MessageSearchResult
-   * @property {number} totalResults Total result count
-   * @property {Message[][]} messages Array of message results
-   * The message which has triggered the result will have the `hit` property set to `true`
-   */
-
-  /**
-   * Performs a search within the channel.
-   * <warn>This is only available when using a user account.</warn>
-   * @param {MessageSearchOptions} [options={}] Options to pass to the search
-   * @returns {Promise<MessageSearchResult>}
-   * @deprecated
-   * @example
-   * channel.search({
-   *   content: 'discord.js',
-   *   before: '2016-11-17'
-   * }).then(res => {
-   *   const hit = res.messages[0].find(m => m.hit).content;
-   *   console.log(`I found: **${hit}**, total results: ${res.totalResults}`);
-   * }).catch(console.error);
-   */
-  search(options = {}) {
-    return this.client.rest.methods.search(this, options);
-=======
     const { data, files } = await apiMessage.resolveFiles();
     return this.client.api.channels[this.id].messages
       .post({ data, files })
       .then(d => this.client.actions.MessageCreate.handle(d).message);
->>>>>>> d7c5baf7
   }
 
   /**
@@ -397,29 +162,6 @@
    * channel.startTyping(5);
    */
   startTyping(count) {
-<<<<<<< HEAD
-    if (typeof count !== 'undefined' && count < 1) throw new RangeError('Count must be at least 1.');
-    if (this.client.user._typing.has(this.id)) {
-      const entry = this.client.user._typing.get(this.id);
-      entry.count = count || entry.count + 1;
-      return;
-    }
-
-    const entry = {
-      count: count || 1,
-      interval: this.client.setInterval(() => {
-        this.client.rest.methods.sendTyping(this.id).catch(() => {
-          this.client.clearInterval(entry.interval);
-          this.client.user._typing.delete(this.id);
-        });
-      }, 9000),
-    };
-    this.client.rest.methods.sendTyping(this.id).catch(() => {
-      this.client.clearInterval(entry.interval);
-      this.client.user._typing.delete(this.id);
-    });
-    this.client.user._typing.set(this.id, entry);
-=======
     if (typeof count !== 'undefined' && count < 1) throw new RangeError('TYPING_COUNT');
     if (this.client.user._typing.has(this.id)) {
       const entry = this.client.user._typing.get(this.id);
@@ -449,7 +191,6 @@
       this.client.user._typing.set(this.id, entry);
     });
     return entry.promise;
->>>>>>> d7c5baf7
   }
 
   /**
@@ -496,38 +237,6 @@
   }
 
   /**
-<<<<<<< HEAD
-   * The Message object of the last message in the channel, if one was sent
-   * @type {?Message}
-   * @readonly
-   */
-  get lastMessage() {
-    return this.messages.get(this.lastMessageID) || null;
-  }
-
-  /**
-   * The date when the last pinned message was pinned, if there was one
-   * @type {?Date}
-   * @readonly
-   */
-  get lastPinAt() {
-    return this.lastPinTimestamp ? new Date(this.lastPinTimestamp) : null;
-  }
-
-  /**
-   * Creates a Message Collector
-   * @param {CollectorFilter} filter The filter to create the collector with
-   * @param {MessageCollectorOptions} [options={}] The options to pass to the collector
-   * @returns {MessageCollector}
-   * @deprecated
-   */
-  createCollector(filter, options) {
-    return this.createMessageCollector(filter, options);
-  }
-
-  /**
-=======
->>>>>>> d7c5baf7
    * Creates a Message Collector.
    * @param {CollectorFilter} filter The filter to create the collector with
    * @param {MessageCollectorOptions} [options={}] The options to pass to the collector
@@ -577,12 +286,7 @@
   }
 
   /**
-<<<<<<< HEAD
-   * Bulk delete given messages that are newer than two weeks.
-   * <warn>This is only available when using a bot account.</warn>
-=======
    * Bulk deletes given messages that are newer than two weeks.
->>>>>>> d7c5baf7
    * @param {Collection<Snowflake, Message>|Message[]|Snowflake[]|number} messages
    * Messages or number of messages to delete
    * @param {boolean} [filterOld=false] Filter messages to remove those which are older than two weeks automatically
@@ -593,38 +297,12 @@
    *   .then(messages => console.log(`Bulk deleted ${messages.size} messages`))
    *   .catch(console.error);
    */
-<<<<<<< HEAD
-  bulkDelete(messages, filterOld = false) {
-    if (messages instanceof Array || messages instanceof Collection) {
-=======
   async bulkDelete(messages, filterOld = false) {
     if (Array.isArray(messages) || messages instanceof Collection) {
->>>>>>> d7c5baf7
       let messageIDs = messages instanceof Collection ? messages.keyArray() : messages.map(m => m.id || m);
       if (filterOld) {
         messageIDs = messageIDs.filter(id => Date.now() - Snowflake.deconstruct(id).date.getTime() < 1209600000);
       }
-<<<<<<< HEAD
-      if (messageIDs.length === 0) return Promise.resolve(new Collection());
-      if (messageIDs.length === 1) {
-        return this.fetchMessage(messageIDs[0]).then(m => m.delete()).then(m => new Collection([[m.id, m]]));
-      }
-      return this.client.rest.methods.bulkDeleteMessages(this, messageIDs);
-    }
-    if (!isNaN(messages)) return this.fetchMessages({ limit: messages }).then(msgs => this.bulkDelete(msgs, filterOld));
-    throw new TypeError('The messages must be an Array, Collection, or number.');
-  }
-
-  /**
-   * Marks all messages in this channel as read.
-   * <warn>This is only available when using a user account.</warn>
-   * @returns {Promise<TextChannel|GroupDMChannel|DMChannel>}
-   * @deprecated
-   */
-  acknowledge() {
-    if (!this.lastMessageID) return Promise.resolve(this);
-    return this.client.rest.methods.ackTextChannel(this);
-=======
       if (messageIDs.length === 0) return new Collection();
       if (messageIDs.length === 1) {
         await this.client.api
@@ -659,7 +337,6 @@
       return this.bulkDelete(msgs, filterOld);
     }
     throw new TypeError('MESSAGE_BULK_DELETE_TYPE');
->>>>>>> d7c5baf7
   }
 
   static applyToClass(structure, full = false, ignore = []) {
@@ -690,84 +367,5 @@
 
 module.exports = TextBasedChannel;
 
-<<<<<<< HEAD
-  /**
-   * Send files to this channel.
-   * @param {FileOptions[]|string[]} files Files to send with the message
-   * @param {StringResolvable} [content] Text for the message
-   * @param {MessageOptions} [options] Options for the message
-   * @returns {Promise<Message>}
-   * @deprecated
-   */
-  sendFiles(files, content, options = {}) {
-    return this.send(content, Object.assign(options, { files }));
-  },
-
-  /**
-   * Send a file to this channel.
-   * @param {BufferResolvable} attachment File to send
-   * @param {string} [name='file.jpg'] Name and extension of the file
-   * @param {StringResolvable} [content] Text for the message
-   * @param {MessageOptions} [options] Options for the message
-   * @returns {Promise<Message>}
-   * @deprecated
-   */
-  sendFile(attachment, name, content, options = {}) {
-    return this.send({ files: [{ attachment, name }], content, options });
-  },
-
-  /**
-   * Send a code block to this channel.
-   * @param {string} lang Language for the code block
-   * @param {StringResolvable} content Content of the code block
-   * @param {MessageOptions} [options] Options for the message
-   * @returns {Promise<Message|Message[]>}
-   * @deprecated
-   */
-  sendCode(lang, content, options = {}) {
-    return this.send(content, Object.assign(options, { code: lang }));
-  },
-};
-
-for (const key of Object.keys(Deprecated)) {
-  TextBasedChannel.prototype[key] = util.deprecate(Deprecated[key], `TextChannel#${key}: use TextChannel#send instead`);
-}
-
-exports.applyToClass = (structure, full = false, ignore = []) => {
-  const props = ['send', 'sendMessage', 'sendEmbed', 'sendFile', 'sendFiles', 'sendCode'];
-  if (full) {
-    props.push(
-      '_cacheMessage',
-      'acknowledge',
-      'fetchMessages',
-      'fetchMessage',
-      'search',
-      'lastMessage',
-      'lastPinAt',
-      'bulkDelete',
-      'startTyping',
-      'stopTyping',
-      'typing',
-      'typingCount',
-      'fetchPinnedMessages',
-      'createCollector',
-      'createMessageCollector',
-      'awaitMessages'
-    );
-  }
-  for (const prop of props) {
-    if (ignore.includes(prop)) continue;
-    Object.defineProperty(structure.prototype, prop, Object.getOwnPropertyDescriptor(TextBasedChannel.prototype, prop));
-  }
-};
-
-TextBasedChannel.prototype.acknowledge = util.deprecate(
-  TextBasedChannel.prototype.acknowledge, 'TextBasedChannel#acknowledge: userbot methods will be removed'
-);
-
-TextBasedChannel.prototype.search =
-  util.deprecate(TextBasedChannel.prototype.search, 'TextBasedChannel#search: userbot methods will be removed');
-=======
 // Fixes Circular
-const MessageManager = require('../../managers/MessageManager');
->>>>>>> d7c5baf7
+const MessageManager = require('../../managers/MessageManager');