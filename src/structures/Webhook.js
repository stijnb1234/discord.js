--- conflicted
+++ resolved
@@ -1,42 +1,14 @@
-<<<<<<< HEAD
-const EventEmitter = require('events');
-const path = require('path');
-const Util = require('../util/Util');
-const Attachment = require('./Attachment');
-const RichEmbed = require('./RichEmbed');
-const Constants = require('../util/Constants');
-=======
 'use strict';
 
 const APIMessage = require('./APIMessage');
 const Channel = require('./Channel');
 const { WebhookTypes } = require('../util/Constants');
 const DataResolver = require('../util/DataResolver');
->>>>>>> d7c5baf7
 const Snowflake = require('../util/Snowflake');
 
 /**
  * Represents a webhook.
  */
-<<<<<<< HEAD
-class Webhook extends EventEmitter {
-  constructor(client, dataOrID, token) {
-    super();
-    if (client) {
-      /**
-       * The client that instantiated the webhook
-       * @name Webhook#client
-       * @type {Client}
-       * @readonly
-       */
-      Object.defineProperty(this, 'client', { value: client });
-      if (dataOrID) this.setup(dataOrID);
-    } else {
-      this.id = dataOrID;
-      this.token = token;
-      Object.defineProperty(this, 'client', { value: this });
-    }
-=======
 class Webhook {
   constructor(client, data) {
     /**
@@ -47,7 +19,6 @@
      */
     Object.defineProperty(this, 'client', { value: client });
     if (data) this._patch(data);
->>>>>>> d7c5baf7
   }
 
   _patch(data) {
@@ -80,11 +51,7 @@
      * The type of the webhook
      * @type {WebhookTypes}
      */
-<<<<<<< HEAD
-    this.type = Constants.WebhookTypes[data.type];
-=======
     this.type = WebhookTypes[data.type];
->>>>>>> d7c5baf7
 
     /**
      * The guild the webhook belongs to
@@ -110,84 +77,27 @@
   }
 
   /**
-<<<<<<< HEAD
-   * The timestamp the webhook was created at
-   * @type {number}
-   * @readonly
-   */
-  get createdTimestamp() {
-    return Snowflake.deconstruct(this.id).timestamp;
-  }
-
-  /**
-   * The time the webhook was created at
-   * @type {Date}
-   * @readonly
-   */
-  get createdAt() {
-    return new Date(this.createdTimestamp);
-  }
-
-  /**
-   * A link to the webhook user's avatar
-   * @type {?stirng}
-   * @readonly
-   */
-  get avatarURL() {
-    if (!this.avatar) return null;
-    return Constants.Endpoints.CDN(this.client.options.http.cdn).Avatar(this.id, this.avatar);
-  }
-
-  /**
-   * The url of this webhook
-   * @type {string}
-   * @readonly
-   */
-  get url() {
-    const API = `${this.client.options.http.host}/api/v${this.client.options.http.version}`;
-    return API + Constants.Endpoints.Webhook(this.id, this.token);
-  }
-
-  /**
-   * Options that can be passed into send, sendMessage, sendFile, sendEmbed, and sendCode.
-=======
    * Options that can be passed into send.
->>>>>>> d7c5baf7
    * @typedef {Object} WebhookMessageOptions
    * @property {string} [username=this.name] Username override for the message
    * @property {string} [avatarURL] Avatar URL override for the message
    * @property {boolean} [tts=false] Whether or not the message should be spoken aloud
    * @property {string} [nonce=''] The nonce for the message
-   * @property {Array<RichEmbed|Object>} [embeds] An array of embeds for the message
+   * @property {Object[]} [embeds] An array of embeds for the message
    * (see [here](https://discordapp.com/developers/docs/resources/channel#embed-object) for more details)
-<<<<<<< HEAD
-   * @property {boolean} [disableEveryone=this.client.options.disableEveryone] Whether or not @everyone and @here
-   * should be replaced with plain-text
-   * @property {FileOptions|BufferResolvable|Attachment} [file] A file to send with the message **(deprecated)**
-   * @property {FileOptions[]|BufferResolvable[]|Attachment[]} [files] Files to send with the message
-=======
    * @property {'none' | 'all' | 'everyone'} [disableMentions=this.client.options.disableMentions] Whether or not
    * all mentions or everyone/here mentions should be sanitized to prevent unexpected mentions
    * @property {FileOptions[]|string[]} [files] Files to send with the message
->>>>>>> d7c5baf7
    * @property {string|boolean} [code] Language for optional codeblock formatting to apply
    * @property {boolean|SplitOptions} [split=false] Whether or not the message should be split into multiple messages if
    * it exceeds the character limit. If an object is provided, these are the options for splitting the message.
    */
 
   /**
-<<<<<<< HEAD
-   * Send a message with this webhook.
-   * @param {StringResolvable} content The content to send
-   * @param {WebhookMessageOptions|Attachment|RichEmbed} [options] The options to provide,
-   * can also be just a RichEmbed or Attachment
-   * @returns {Promise<Message|Message[]|Object|Object[]>}
-=======
    * Sends a message with this webhook.
    * @param {StringResolvable|APIMessage} [content=''] The content to send
    * @param {WebhookMessageOptions|MessageAdditions} [options={}] The options to provide
    * @returns {Promise<Message|Object>}
->>>>>>> d7c5baf7
    * @example
    * // Send a basic message
    * webhook.send('hello!')
@@ -210,7 +120,6 @@
    * })
    *   .then(console.log)
    *   .catch(console.error);
-<<<<<<< HEAD
    * @example
    * // Send an embed with a local image inside
    * webhook.send('This is an embed', {
@@ -227,135 +136,9 @@
    *   .then(console.log)
    *   .catch(console.error);
    */
-  send(content, options) { // eslint-disable-line complexity
-    if (!options && typeof content === 'object' && !(content instanceof Array)) {
-      options = content;
-      content = '';
-    } else if (!options) {
-      options = {};
-    }
-
-    if (options instanceof Attachment) options = { files: [options] };
-    if (options instanceof RichEmbed) options = { embeds: [options] };
-
-    if (content) {
-      content = this.client.resolver.resolveString(content);
-      let { split, code, disableEveryone } = options;
-      if (split && typeof split !== 'object') split = {};
-      if (typeof code !== 'undefined' && (typeof code !== 'boolean' || code === true)) {
-        content = Util.escapeMarkdown(content, true);
-        content = `\`\`\`${typeof code !== 'boolean' ? code || '' : ''}\n${content}\n\`\`\``;
-        if (split) {
-          split.prepend = `\`\`\`${typeof code !== 'boolean' ? code || '' : ''}\n`;
-          split.append = '\n```';
-        }
-      }
-      if (disableEveryone || (typeof disableEveryone === 'undefined' && this.client.options.disableEveryone)) {
-        content = content.replace(/@(everyone|here)/g, '@\u200b$1');
-      }
-
-      if (split) content = Util.splitMessage(content, split);
-    }
-
-    if (options.file) {
-      if (options.files) options.files.push(options.file);
-      else options.files = [options.file];
-    }
-
-    if (options.embeds) {
-      const files = [];
-      for (const embed of options.embeds) {
-        if (embed.file) files.push(embed.file);
-      }
-      if (options.files) options.files.push(...files);
-      else options.files = files;
-    }
-
-    if (options.embeds) options.embeds = options.embeds.map(e => new RichEmbed(e).toJSON());
-
-    if (options.files) {
-      for (let i = 0; i < options.files.length; i++) {
-        let file = options.files[i];
-        if (typeof file === 'string' || Buffer.isBuffer(file)) file = { attachment: file };
-        if (!file.name) {
-          if (typeof file.attachment === 'string') {
-            file.name = path.basename(file.attachment);
-          } else if (file.attachment && file.attachment.path) {
-            file.name = path.basename(file.attachment.path);
-          } else if (file instanceof Attachment) {
-            file = { attachment: file.file, name: path.basename(file.file) || 'file.jpg' };
-          } else {
-            file.name = 'file.jpg';
-          }
-        } else if (file instanceof Attachment) {
-          file = file.file;
-        }
-        options.files[i] = file;
-      }
-
-      return Promise.all(options.files.map(file =>
-        this.client.resolver.resolveFile(file.attachment).then(resource => {
-          file.file = resource;
-          return file;
-        })
-      )).then(files => this.client.rest.methods.sendWebhookMessage(this, content, options, files));
-    }
-
-    return this.client.rest.methods.sendWebhookMessage(this, content, options);
-  }
-
-  /**
-   * Send a message with this webhook
-   * @param {StringResolvable} content The content to send
-   * @param {WebhookMessageOptions} [options={}] The options to provide
-   * @returns {Promise<Message|Message[]>}
-   * @deprecated
-=======
->>>>>>> d7c5baf7
-   * @example
-   * // Send an embed with a local image inside
-   * webhook.send('This is an embed', {
-   *   embeds: [{
-   *     thumbnail: {
-   *          url: 'attachment://file.jpg'
-   *       }
-   *    }],
-   *    files: [{
-   *       attachment: 'entire/path/to/file.jpg',
-   *       name: 'file.jpg'
-   *    }]
-   * })
-   *   .then(console.log)
-   *   .catch(console.error);
-   */
   async send(content, options) {
     let apiMessage;
 
-<<<<<<< HEAD
-  /**
-   * Send a file with this webhook.
-   * @param {BufferResolvable} attachment The file to send
-   * @param {string} [name='file.jpg'] The name and extension of the file
-   * @param {StringResolvable} [content] Text message to send with the attachment
-   * @param {WebhookMessageOptions} [options] The options to provide
-   * @returns {Promise<Message>}
-   * @deprecated
-   */
-  sendFile(attachment, name, content, options = {}) {
-    return this.send(content, Object.assign(options, { file: { attachment, name } }));
-  }
-
-  /**
-   * Send a code block with this webhook.
-   * @param {string} lang Language for the code block
-   * @param {StringResolvable} content Content of the code block
-   * @param {WebhookMessageOptions} options The options to provide
-   * @returns {Promise<Message|Message[]>}
-   * @deprecated
-   */
-  sendCode(lang, content, options = {}) {
-    return this.send(content, Object.assign(options, { code: lang }));
-=======
     if (content instanceof APIMessage) {
       apiMessage = content.resolveData();
     } else {
@@ -379,7 +162,6 @@
         if (!channel) return d;
         return channel.messages.add(d, false);
       });
->>>>>>> d7c5baf7
   }
 
   /**
@@ -411,56 +193,6 @@
   }
 
   /**
-<<<<<<< HEAD
-   * Options provided to edit a webhook.
-   * @property {string} [name] The new name for the webhook
-   * @property {BufferResolvable} [avatar] The new avatar for the webhook
-   * @property {ChannelResolvable} [channel] The new channel for the webhook
-   * @typedef {Object} WebhookEditOptions
-   */
-
-  /**
-   * Edit the webhook.
-   * @param {string|WebhookEditOptions} nameOrOptions The new name for the webhook **(deprecated, use options)**
-   * Alternatively options for the webhook, overriding the avatar parameter.
-   * @param {BufferResolvable|string} [avatarOrReason] The new avatar for the webhook **(deprecated, use options)**
-   * Alternatively a reason to edit, if using options as first parameter.
-   * @returns {Promise<Webhook>}
-   */
-  edit(nameOrOptions = this.name, avatarOrReason) {
-    if (typeof nameOrOptions !== 'object') {
-      process.emitWarning('Webhook#edit: Use options object instead of separate parameters.');
-      nameOrOptions = {
-        name: nameOrOptions,
-        avatar: avatarOrReason,
-      };
-      // Parameter was an avatar here; Clear the now reason parameter
-      avatarOrReason = undefined;
-    }
-
-    if (nameOrOptions.channel) {
-      nameOrOptions.channel_id = this.client.resolver.resolveChannelID(nameOrOptions.channel);
-      nameOrOptions.channel = undefined;
-    }
-
-    if (nameOrOptions.avatar) {
-      return this.client.resolver.resolveImage(nameOrOptions.avatar).then(data => {
-        nameOrOptions.avatar = data;
-        return this.client.rest.methods.editWebhook(this, nameOrOptions, avatarOrReason);
-      });
-    }
-
-    return this.client.rest.methods.editWebhook(this, nameOrOptions, avatarOrReason);
-  }
-
-  /**
-   * Delete the webhook.
-   * @param {string} [reason] Reason for deleting the webhook
-   * @returns {Promise}
-   */
-  delete(reason) {
-    return this.client.rest.methods.deleteWebhook(this, reason);
-=======
    * Edits the webhook.
    * @param {Object} options Options
    * @param {string} [options.name=this.name] New name for this webhook
@@ -534,7 +266,6 @@
     for (const prop of ['send', 'sendSlackMessage', 'edit', 'delete', 'createdTimestamp', 'createdAt', 'url']) {
       Object.defineProperty(structure.prototype, prop, Object.getOwnPropertyDescriptor(Webhook.prototype, prop));
     }
->>>>>>> d7c5baf7
   }
 }
 
